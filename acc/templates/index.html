--- conflicted
+++ resolved
@@ -240,28 +240,16 @@
     form.onsubmit = (event) => {
       clearTimeout(timeout);
       event.preventDefault();
-<<<<<<< HEAD
       const form_speed = document.getElementById('speed').value;
       const form_distance = document.getElementById('distance').value;
-=======
-      const formSpeed = document.getElementById('speed').value;
-      const formDistance = document.getElementById('distance').value;
->>>>>>> 7fb7263e
 
       settings_status.innerHTML = '';
       settings_status.style.color = '';
       settings_status.style.display = 'none';
-
-
-<<<<<<< HEAD
+      
       if (form_speed.length !== 0 && form_distance.length !== 0) {
         const num_speed = parseInt(form_speed);
         const num_distance = parseInt(form_distance);
-=======
-      if (formSpeed.length !== 0 && formDistance.length !== 0) {
-        const numSpeed = parseInt(formSpeed);
-        const numDistance = parseInt(formDistance);
->>>>>>> 7fb7263e
         const form_data = {
           "speed": num_speed,
           "distance": num_distance
